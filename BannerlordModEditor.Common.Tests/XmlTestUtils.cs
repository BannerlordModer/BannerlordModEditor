using System;
using System.IO;
using System.Text;
using System.Xml;
using System.Xml.Linq;
using System.Xml.Serialization;
using System.Reflection;
using System.Linq;
using BannerlordModEditor.Common.Models;
using BannerlordModEditor.Common.Models.DO;
using BannerlordModEditor.Common.Models.DO.Language;

namespace BannerlordModEditor.Common.Tests
{
    public static class XmlTestUtils
    {
        public enum ComparisonMode
        {
            Strict,
            Logical,
            Loose
        }

        public class XmlComparisonOptions
        {
            public ComparisonMode Mode { get; set; } = ComparisonMode.Logical;
            public bool IgnoreComments { get; set; } = true;
            public bool IgnoreWhitespace { get; set; } = true;
            public bool IgnoreAttributeOrder { get; set; } = true;
            public bool AllowCaseInsensitiveBooleans { get; set; } = true;
            public bool AllowNumericTolerance { get; set; } = true;
            public double NumericTolerance { get; set; } = 0.0001;
        }

        public static IReadOnlyList<string> CommonBooleanTrueValues = 
            new[] { "true", "True", "TRUE", "1", "yes", "Yes", "YES", "on", "On", "ON" };
        
        public static IReadOnlyList<string> CommonBooleanFalseValues = 
            new[] { "false", "False", "FALSE", "0", "no", "No", "NO", "off", "Off", "OFF" };

        public static string? ReadTestDataOrSkip(string filePath)
        {
            if (!File.Exists(filePath))
            {
                return null; // Signal caller to skip
            }
            return File.ReadAllText(filePath);
        }

        public static T Deserialize<T>(string xml)
        {
            if (string.IsNullOrEmpty(xml))
                throw new ArgumentException("XML cannot be null or empty", nameof(xml));
                
            var serializer = new XmlSerializer(typeof(T));
            using var reader = new StringReader(xml);
            var obj = (T)serializer.Deserialize(reader)!;
            
            // 特殊处理CombatParametersDO来检测是否有definitions元素和空的combat_parameters元素
            if (obj is BannerlordModEditor.Common.Models.DO.CombatParametersDO combatParams)
            {
                var doc = XDocument.Parse(xml);
                combatParams.HasDefinitions = doc.Root?.Element("definitions") != null;
                var combatParamsElement = doc.Root?.Element("combat_parameters");
                combatParams.HasEmptyCombatParameters = combatParamsElement != null && 
                    (combatParamsElement.Elements().Count() == 0 || combatParamsElement.Elements("combat_parameter").Count() == 0);
            }
            
            // 特殊处理ItemHolstersDO来检测是否有空的item_holsters元素
            if (obj is BannerlordModEditor.Common.Models.DO.ItemHolstersDO itemHolsters)
            {
                var doc = XDocument.Parse(xml);
                var itemHolstersElement = doc.Root?.Element("item_holsters");
                itemHolsters.HasEmptyItemHolsters = itemHolstersElement != null && 
                    (itemHolstersElement.Elements().Count() == 0 || itemHolstersElement.Elements("item_holster").Count() == 0);
            }
            
            // 特殊处理TerrainMaterialsDO来检测textures、layer_flags和meshes元素
            if (obj is BannerlordModEditor.Common.Models.DO.Engine.TerrainMaterialsDO terrainMaterials)
            {
                var doc = XDocument.Parse(xml);
                foreach (var material in terrainMaterials.TerrainMaterialList)
                {
                    var materialElement = doc.Root?.Elements("terrain_material")
                        .FirstOrDefault(e => e.Attribute("name")?.Value == material.Name);
                    
                    if (materialElement != null)
                    {
                        material.HasTextures = materialElement.Element("textures") != null;
                        material.HasLayerFlags = materialElement.Element("layer_flags") != null;
                        material.HasMeshes = materialElement.Element("meshes") != null;
                        
                        var meshesElement = materialElement.Element("meshes");
                        material.HasEmptyMeshes = meshesElement != null && 
                            (meshesElement.Elements().Count() == 0 || meshesElement.Elements("mesh").Count() == 0);
                    }
                }
            }
            
            // 特殊处理LanguageBaseDO来检测是否有空元素
            if (obj is LanguageBaseDO languageBase)
            {
                var doc = XDocument.Parse(xml);
<<<<<<< HEAD
                languageBase.HasTags = doc.Root?.Element("tags") != null;
                languageBase.HasStrings = doc.Root?.Element("strings") != null;
                languageBase.HasFunctions = doc.Root?.Element("functions") != null;
=======
>>>>>>> ed1183c7
                languageBase.HasEmptyTags = doc.Root?.Element("tags") != null && 
                    (doc.Root.Element("tags")?.Elements().Count() == 0 || doc.Root.Element("tags")?.Elements("tag").Count() == 0);
            }
            
            return obj;
        }

        public static string Serialize<T>(T obj, string? originalXml = null)
        {
            if (obj == null)
                throw new ArgumentNullException(nameof(obj));
            
            var serializer = new XmlSerializer(typeof(T));
            var settings = new XmlWriterSettings
            {
                Indent = true,
                IndentChars = "\t",
                NewLineChars = "\n",
                Encoding = new System.Text.UTF8Encoding(false)
            };

            using var stream = new MemoryStream();
            using var xmlWriter = XmlWriter.Create(stream, settings);
            
            var ns = new XmlSerializerNamespaces();
            
            // 默认添加空命名空间以避免自动生成命名空间
            ns.Add("", "");
            
            // 如果提供了原始XML，则提取并保留其命名空间声明
            if (!string.IsNullOrEmpty(originalXml))
            {
                try
                {
                    var doc = XDocument.Parse(originalXml);
                    if (doc.Root != null)
                    {
                        foreach (var attr in doc.Root.Attributes())
                        {
                            if (attr.IsNamespaceDeclaration)
                            {
                                ns.Add(attr.Name.LocalName, attr.Value);
                            }
                        }
                    }
                }
                catch
                {
                    // 如果解析失败，使用默认的空命名空间
                }
            }

            serializer.Serialize(xmlWriter, obj, ns);
            xmlWriter.Flush();
            stream.Position = 0;
            using var reader = new StreamReader(stream, new System.Text.UTF8Encoding(false));
            return reader.ReadToEnd();
        }

        public static bool AreStructurallyEqual<T>(T obj1, T obj2, XmlComparisonOptions? options = null)
        {
            if (obj1 == null && obj2 == null) return true;
            if (obj1 == null || obj2 == null) return false;

            var xml1 = Serialize(obj1);
            var xml2 = Serialize(obj2);
            
            return NormalizeXml(xml1, options) == NormalizeXml(xml2, options);
        }

        public static bool AreStructurallyEqual(string xml1, string xml2, XmlComparisonOptions? options = null)
        {
            if (string.IsNullOrEmpty(xml1) && string.IsNullOrEmpty(xml2)) return true;
            if (string.IsNullOrEmpty(xml1) || string.IsNullOrEmpty(xml2)) return false;
            
            return NormalizeXml(xml1, options) == NormalizeXml(xml2, options);
        }

        public static string NormalizeXml(string xml, XmlComparisonOptions? options = null)
        {
            options ??= new XmlComparisonOptions();
            
            var doc = XDocument.Parse(xml);
            
            if (options.IgnoreComments)
            {
                doc.Descendants().OfType<XComment>().Remove();
            }
            
            if (options.IgnoreWhitespace)
            {
                foreach (var element in doc.Descendants())
                {
                    if (element.IsEmpty) continue;
                    if (string.IsNullOrWhiteSpace(element.Value))
                    {
                        element.Value = "";
                    }
                }
            }
            
            // 对所有元素的属性进行排序以确保一致的输出
            foreach (var element in doc.Descendants())
            {
                var sortedAttributes = element.Attributes()
                    .OrderBy(a => a.IsNamespaceDeclaration ? 0 : 1)
                    .ThenBy(a => a.Name.NamespaceName)
                    .ThenBy(a => a.Name.LocalName)
                    .ToList();
                
                // 移除所有属性然后按顺序重新添加
                element.RemoveAttributes();
                foreach (var attr in sortedAttributes)
                {
                    element.Add(attr);
                }
            }
            
            // 特殊处理：将自闭合标签转换为开始/结束标签格式以保持一致性
            foreach (var element in doc.Descendants().Where(e => e.IsEmpty && e.Name.LocalName == "base"))
            {
                element.Add(""); // 添加空内容强制使用开始/结束标签
            }
            
            return doc.ToString();
        }

        public static string GetRelativePath(string basePath, string targetPath)
        {
            var baseUri = new Uri(basePath.EndsWith(Path.DirectorySeparatorChar) ? basePath : basePath + Path.DirectorySeparatorChar);
            var targetUri = new Uri(targetPath);
            var relativeUri = baseUri.MakeRelativeUri(targetUri);
            return Uri.UnescapeDataString(relativeUri.ToString().Replace('/', Path.DirectorySeparatorChar));
        }

        public static void EnsureDirectoryExists(string path)
        {
            if (!Directory.Exists(path))
            {
                Directory.CreateDirectory(path);
            }
        }

        public static void CleanupTestFiles(IEnumerable<string> files)
        {
            foreach (var file in files)
            {
                try
                {
                    if (File.Exists(file))
                    {
                        File.Delete(file);
                    }
                }
                catch
                {
                    // 忽略删除错误
                }
            }
        }

        public static string GenerateTestXmlContent(string template, Dictionary<string, string> replacements)
        {
            var content = template;
            foreach (var replacement in replacements)
            {
                content = content.Replace($"{{{replacement.Key}}}", replacement.Value);
            }
            return content;
        }

        public static bool IsValidXml(string xml)
        {
            try
            {
                XDocument.Parse(xml);
                return true;
            }
            catch
            {
                return false;
            }
        }

        public static XElement? FindElementByAttributeValue(XElement root, string elementName, string attributeName, string attributeValue)
        {
            return root.Descendants(elementName)
                .FirstOrDefault(e => e.Attribute(attributeName)?.Value == attributeValue);
        }

        public static IEnumerable<XElement> FindElementsByAttributeValue(XElement root, string elementName, string attributeName, string attributeValue)
        {
            return root.Descendants(elementName)
                .Where(e => e.Attribute(attributeName)?.Value == attributeValue);
        }

        public static string GetElementPath(XElement element)
        {
            var path = new List<string>();
            var current = element;
            
            while (current != null)
            {
                var index = current.Parent?.Elements(current.Name).ToList().IndexOf(current) ?? 0;
                var pathSegment = index > 0 ? $"{current.Name.LocalName}[{index}]" : current.Name.LocalName;
                path.Insert(0, pathSegment);
                current = current.Parent;
            }
            
            return string.Join("/", path);
        }

        public static int CountDescendantElements(XElement element, string elementName)
        {
            return element.Descendants(elementName).Count();
        }

        public static double GetXmlComplexityScore(string xml)
        {
            try
            {
                var doc = XDocument.Parse(xml);
                var elements = doc.Descendants().Count();
                var attributes = doc.Descendants().Sum(e => e.Attributes().Count());
                var depth = GetMaxDepth(doc.Root);
                
                return elements * 1.0 + attributes * 0.5 + depth * 2.0;
            }
            catch
            {
                return 0;
            }
        }

        private static int GetMaxDepth(XElement? element)
        {
            if (element == null) return 0;
            
            var maxChildDepth = element.Elements().Select(GetMaxDepth).DefaultIfEmpty(0).Max();
            return maxChildDepth + 1;
        }
    }
}<|MERGE_RESOLUTION|>--- conflicted
+++ resolved
@@ -101,12 +101,6 @@
             if (obj is LanguageBaseDO languageBase)
             {
                 var doc = XDocument.Parse(xml);
-<<<<<<< HEAD
-                languageBase.HasTags = doc.Root?.Element("tags") != null;
-                languageBase.HasStrings = doc.Root?.Element("strings") != null;
-                languageBase.HasFunctions = doc.Root?.Element("functions") != null;
-=======
->>>>>>> ed1183c7
                 languageBase.HasEmptyTags = doc.Root?.Element("tags") != null && 
                     (doc.Root.Element("tags")?.Elements().Count() == 0 || doc.Root.Element("tags")?.Elements("tag").Count() == 0);
             }
