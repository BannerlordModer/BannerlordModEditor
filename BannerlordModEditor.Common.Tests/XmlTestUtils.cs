--- conflicted
+++ resolved
@@ -68,8 +68,6 @@
                 NewLineChars = "\n",
                 NewLineOnAttributes = false
             };
-
-<<<<<<< HEAD
             // 创建命名空间管理器
             var namespaces = new XmlSerializerNamespaces();
             
@@ -111,11 +109,6 @@
                 // 确保不添加任何命名空间声明
                 namespaces.Add(string.Empty, string.Empty);
             }
-=======
-            // 完全避免命名空间声明
-            var namespaces = new XmlSerializerNamespaces();
-            namespaces.Add("", ""); // 清空默认命名空间，避免添加xmlns声明
->>>>>>> 31304d46
 
             using var ms = new MemoryStream();
             using (var writer = XmlWriter.Create(ms, settings))
